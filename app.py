from flask import Flask, request, jsonify
from flask_cors import CORS
import traceback
import os
import json
import shutil
<<<<<<< HEAD
import logging
=======
>>>>>>> b7b3fb16
from query_data import query_rag

# Configure logging
logging.basicConfig(level=logging.INFO, format='%(asctime)s - %(name)s - %(levelname)s - %(message)s')
logger = logging.getLogger(__name__)

app = Flask(__name__, static_folder="static")
CORS(app)  # Enable CORS for all routes

@app.route('/')
def index():
    """Serve the main index.html page."""
    return app.send_static_file('index.html')

@app.route('/api/query', methods=['POST'])
def process_query():
    """Process a query from the frontend."""
    try:
        # Get the request data
        data = request.json
        logger.info(f"Received request: {data}")
        
        if not data or 'topic' not in data:
            return jsonify({"error": "Missing required field 'topic'"}), 400
            
        topic = data['topic']
        additional_info = data.get('additionalInfo', '')
        
        # Create full query with additional info if provided
        full_query = topic
        if additional_info:
            full_query += f" Context: {additional_info}"
            
        logger.info(f"Processing query: {full_query}")
            
        # First, do a single CDC search with the core query to populate the database
        # This ensures we only search CDC once per user request
        logger.info("Searching CDC Stacks for relevant documents...")
        _, _ = query_rag(full_query)  # This will add CDC documents to the vector DB
        
        # Now generate content using the enriched database
        logger.info("Generating article content...")
        article_response, sources = query_rag(f"Write an informative article about: {full_query}")
        
        logger.info("Generating social media content...")
        facebook_response, _ = query_rag(f"Write a short social media post about: {full_query}")
        
        logger.info("Generating video script content...")
        youtube_response, _ = query_rag(f"Write a script for a video about: {full_query}")
        
        # Return the responses
        return jsonify({
            "articleContent": article_response,
            "facebookContent": facebook_response,
            "youtubeContent": youtube_response,
            "sources": sources
        })
        
    except Exception as e:
        logger.error(f"Error processing query: {str(e)}")
        traceback.print_exc()
        return jsonify({"error": str(e)}), 500

@app.route('/api/status', methods=['GET'])
def check_status():
    """Check if the API is running."""
    return jsonify({
        "status": "online",
        "model": "Llama 3.2 3B",
        "database": "Chroma",
        "cdc_search": "enabled"
    })

def setup_static_folder():
    """Set up the static folder with the frontend files."""
    static_dir = os.path.join(os.path.dirname(__file__), 'static')
    
    if not os.path.exists(static_dir):
        os.makedirs(static_dir)
        logger.info(f"Created static directory at {static_dir}")
    
    # Create header.png if it doesn't exist (need to copy from another source)
    header_path = os.path.join(static_dir, 'header.png')
    
    # Try to copy header.png if it exists in the project directory
    if not os.path.exists(header_path):
        if os.path.exists('header.png'):
            try:
                shutil.copy('header.png', header_path)
                logger.info(f"Copied header.png to {header_path}")
            except Exception as e:
                logger.warning(f"Could not copy header image: {e}")
    
    # Create header.png if it doesn't exist (need to copy from another source)
    header_path = os.path.join(static_dir, 'header.png')
    
    # Try to copy header.png if it exists in the project directory
    if not os.path.exists(header_path):
        if os.path.exists('header.png'):
            try:
                shutil.copy('header.png', header_path)
                print(f"Copied header.png to {header_path}")
            except Exception as e:
                print(f"Could not copy header image: {e}")
    
    # Create a simple HTML file directly
    index_path = os.path.join(static_dir, 'index.html')
    
    if not os.path.exists(index_path):
        with open(index_path, 'w', encoding='utf-8') as f:
            f.write("""<!DOCTYPE html>
<html lang="en">
<head>
    <meta charset="UTF-8">
    <meta name="viewport" content="width=device-width, initial-scale=1.0">
    <title>Content Creation Assistant with CDC Integration</title>
    <link href="https://fonts.googleapis.com/css2?family=Source+Sans+Pro:wght@400;600;700&display=swap" rel="stylesheet">
    <style>
        body {
            font-family: 'Source Sans Pro', 'Segoe UI', Tahoma, Geneva, Verdana, sans-serif;
            line-height: 1.6;
            color: #212529;
            max-width: 1200px;
            margin: 0 auto;
            padding: 20px;
            background-color: #f0f0f0;
        }
        
        .header {
            /* CDC gradient from blue to teal */
            background: linear-gradient(90deg, #0052A5 0%, #00A0B7 100%);
            color: white;
            padding: 20px;
            margin-bottom: 30px;
            text-align: center;
            border-radius: 8px;
            display: flex;
            justify-content: center;
            align-items: center;
            position: relative;
        }
        
        .header img {
            max-width: 100%;
            max-height: 120px;
        }
        
        .header-title {
            position: absolute;
            color: white;
            font-size: 28px;
            font-weight: 700;
            text-shadow: 1px 1px 3px rgba(0, 0, 0, 0.3);
            width: 100%;
            text-align: center;
            z-index: 1;
<<<<<<< HEAD
        }
        
        .header-subtitle {
            position: absolute;
            color: white;
            font-size: 16px;
            font-weight: 400;
            bottom: 10px;
            width: 100%;
            text-align: center;
            z-index: 1;
=======
>>>>>>> b7b3fb16
        }
        
        .container {
            background-color: white;
            border-radius: 8px;
            box-shadow: 0 2px 15px rgba(0, 0, 0, 0.1);
            padding: 30px;
            margin-bottom: 30px;
        }
        
        .input-group {
            margin-bottom: 25px;
        }
        
        label {
            display: block;
            margin-bottom: 8px;
            font-weight: 500;
        }
        
        input[type="text"], 
        textarea {
            width: 100%;
            padding: 12px;
            border: 1px solid #ddd;
            border-radius: 4px;
            font-size: 16px;
        }
        
        textarea {
            min-height: 120px;
            resize: vertical;
        }
        
        button {
            background-color: #075290;
            color: white;
            border: none;
            padding: 12px 20px;
            border-radius: 4px;
            cursor: pointer;
            font-size: 16px;
        }
        
        button:hover {
            background-color: #005eaa;
        }
        
        .result-box {
            background-color: #f9f9f9;
            border: 1px solid #eee;
            border-radius: 4px;
            padding: 20px;
            margin-bottom: 20px;
            display: none;
        }
        
        .result-box h3 {
            margin-top: 0;
            color: #2c3e50;
        }
        
        .spinner {
            border: 4px solid rgba(0, 0, 0, 0.1);
            width: 36px;
            height: 36px;
            border-radius: 50%;
            border-left-color: #3498db;
            animation: spin 1s linear infinite;
            display: inline-block;
            vertical-align: middle;
            margin-left: 10px;
            display: none;
        }
        
        @keyframes spin {
            0% { transform: rotate(0deg); }
            100% { transform: rotate(360deg); }
        }
        
        .copy-btn {
            background-color: #28a745;
            color: white;
            border: none;
            padding: 8px 12px;
            border-radius: 4px;
            cursor: pointer;
            font-size: 14px;
            float: right;
        }
        
        .error {
            color: #e74c3c;
            margin-top: 10px;
            padding: 10px;
            border-radius: 4px;
            background-color: #fadbd8;
            display: none;
        }
        
        .sources {
            margin-top: 15px;
            padding-top: 15px;
            border-top: 1px solid #eee;
            font-size: 14px;
        }
        
        .sources h4 {
            margin-top: 0;
            color: #2c3e50;
        }
        
        .sources ul {
            margin: 0;
            padding-left: 20px;
        }
    </style>
</head>
<body>
    <div class="header">
        <div class="header-title">Content Creation Assistant</div>
<<<<<<< HEAD
        <div class="header-subtitle">Powered by CDC Stacks Integration</div>
=======
>>>>>>> b7b3fb16
        <img src="/static/header.png" alt="Content Creation Assistant Header">
    </div>
    
    <div class="container">
        <div class="input-group">
            <label for="topic">What would you like the Content Creator to do for you?</label>
            <input type="text" id="topic" placeholder="Enter your topic or question...">
        </div>
        
        <div class="input-group">
            <label for="additional-info">Additional Information or Context (optional)</label>
            <textarea id="additional-info" placeholder="Add any specific details, target audience, tone requirements, etc."></textarea>
        </div>
        
        <button id="generate-btn">Generate Content <span id="spinner" class="spinner"></span></button>
        <div id="error-message" class="error"></div>
        
        <div id="article-result" class="result-box">
            <h3>Article Content <button class="copy-btn" data-target="article-content">Copy</button></h3>
            <div id="article-content"></div>
            <div id="article-sources" class="sources">
                <h4>Sources:</h4>
                <ul id="sources-list"></ul>
            </div>
        </div>
        
        <div id="facebook-result" class="result-box">
            <h3>Facebook Post <button class="copy-btn" data-target="facebook-content">Copy</button></h3>
            <div id="facebook-content"></div>
        </div>
        
        <div id="youtube-result" class="result-box">
            <h3>YouTube Script <button class="copy-btn" data-target="youtube-content">Copy</button></h3>
            <div id="youtube-content"></div>
        </div>
    </div>

    <script>
        document.addEventListener('DOMContentLoaded', function() {
            // Event listeners
            document.getElementById('generate-btn').addEventListener('click', generateContent);
            
            // Copy buttons
            document.querySelectorAll('.copy-btn').forEach(button => {
                button.addEventListener('click', function() {
                    const targetId = this.getAttribute('data-target');
                    const contentElement = document.getElementById(targetId);
                    const textToCopy = contentElement.innerText;
                    
                    navigator.clipboard.writeText(textToCopy).then(() => {
                        const originalText = this.innerText;
                        this.innerText = 'Copied!';
                        setTimeout(() => {
                            this.innerText = originalText;
                        }, 2000);
                    }).catch(err => {
                        console.error('Could not copy text: ', err);
                    });
                });
            });
        });
        
        async function generateContent() {
            const topic = document.getElementById('topic').value.trim();
            const additionalInfo = document.getElementById('additional-info').value.trim();
            const errorElement = document.getElementById('error-message');
            const spinner = document.getElementById('spinner');
            
            // Validate inputs
            if (!topic) {
                showError('Please enter a topic or question.');
                return;
            }
            
            // Clear previous results and errors
            errorElement.style.display = 'none';
            document.getElementById('article-result').style.display = 'none';
            document.getElementById('facebook-result').style.display = 'none';
            document.getElementById('youtube-result').style.display = 'none';
            document.getElementById('sources-list').innerHTML = '';
            
            // Show spinner
            spinner.style.display = 'inline-block';
            
            try {
                // Call backend API
                const response = await fetch('/api/query', {
                    method: 'POST',
                    headers: {
                        'Content-Type': 'application/json'
                    },
                    body: JSON.stringify({
                        topic: topic,
                        additionalInfo: additionalInfo
                    })
                });
                
                if (!response.ok) {
                    const errorData = await response.json();
                    throw new Error(errorData.error || `API call failed with status: ${response.status}`);
                }
                
                const data = await response.json();
                
                // Display results
                if (data.articleContent) {
                    document.getElementById('article-content').innerHTML = formatContent(data.articleContent);
                    document.getElementById('article-result').style.display = 'block';
                }
                
                if (data.facebookContent) {
                    document.getElementById('facebook-content').innerHTML = formatContent(data.facebookContent);
                    document.getElementById('facebook-result').style.display = 'block';
                }
                
                if (data.youtubeContent) {
                    document.getElementById('youtube-content').innerHTML = formatContent(data.youtubeContent);
                    document.getElementById('youtube-result').style.display = 'block';
                }
                
                // Display sources if available
                if (data.sources && data.sources.length > 0) {
                    const sourcesList = document.getElementById('sources-list');
                    data.sources.forEach(source => {
                        const li = document.createElement('li');
                        
                        // Check if source contains a URL
                        if (source.includes('http')) {
                            // Extract the URL and create link
                            const match = source.match(/\((https?:\/\/[^\)]+)\)/);
                            if (match && match[1]) {
                                const url = match[1];
                                const sourceText = source.replace(/\s*\(https?:\/\/[^\)]+\)/, '');
                                li.innerHTML = `<a href="${url}" target="_blank">${sourceText}</a>`;
                            } else {
                                li.textContent = source;
                            }
                        } else {
                            li.textContent = source;
                        }
                        
                        sourcesList.appendChild(li);
                    });
                    document.getElementById('article-sources').style.display = 'block';
                } else {
                    document.getElementById('article-sources').style.display = 'none';
                }
                
            } catch (error) {
                showError(error.message || 'An error occurred while generating content.');
            } finally {
                // Hide spinner
                spinner.style.display = 'none';
            }
        }
        
        function formatContent(content) {
            // Guard against null or undefined content
            if (!content) return '';
            
            // Convert line breaks to <br> tags and maintain paragraphs
            return content
                .replace(/\n\n/g, '</p><p>')
                .replace(/\n/g, '<br>')
                .replace(/^/, '<p>')
                .replace(/$/g, '</p>');
        }
        
        function showError(message) {
            const errorElement = document.getElementById('error-message');
            errorElement.textContent = message;
            errorElement.style.display = 'block';
            document.getElementById('spinner').style.display = 'none';
        }
    </script>
</body>
</html>""")
        logger.info("Created index.html with CDC integration in static folder")
    else:
        logger.info(f"Using existing index.html in {static_dir}")
        
    return True

if __name__ == '__main__':
    if setup_static_folder():
        logger.info("Starting web server on http://localhost:5000")
        app.run(debug=True, host='0.0.0.0', port=5000, threaded=True)
    else:
        logger.error("Failed to set up static folder")<|MERGE_RESOLUTION|>--- conflicted
+++ resolved
@@ -4,10 +4,7 @@
 import os
 import json
 import shutil
-<<<<<<< HEAD
 import logging
-=======
->>>>>>> b7b3fb16
 from query_data import query_rag
 
 # Configure logging
@@ -100,18 +97,6 @@
                 logger.info(f"Copied header.png to {header_path}")
             except Exception as e:
                 logger.warning(f"Could not copy header image: {e}")
-    
-    # Create header.png if it doesn't exist (need to copy from another source)
-    header_path = os.path.join(static_dir, 'header.png')
-    
-    # Try to copy header.png if it exists in the project directory
-    if not os.path.exists(header_path):
-        if os.path.exists('header.png'):
-            try:
-                shutil.copy('header.png', header_path)
-                print(f"Copied header.png to {header_path}")
-            except Exception as e:
-                print(f"Could not copy header image: {e}")
     
     # Create a simple HTML file directly
     index_path = os.path.join(static_dir, 'index.html')
@@ -139,6 +124,8 @@
         .header {
             /* CDC gradient from blue to teal */
             background: linear-gradient(90deg, #0052A5 0%, #00A0B7 100%);
+            /* CDC gradient from blue to teal */
+            background: linear-gradient(90deg, #0052A5 0%, #00A0B7 100%);
             color: white;
             padding: 20px;
             margin-bottom: 30px;
@@ -164,7 +151,6 @@
             width: 100%;
             text-align: center;
             z-index: 1;
-<<<<<<< HEAD
         }
         
         .header-subtitle {
@@ -176,8 +162,6 @@
             width: 100%;
             text-align: center;
             z-index: 1;
-=======
->>>>>>> b7b3fb16
         }
         
         .container {
@@ -299,15 +283,13 @@
 <body>
     <div class="header">
         <div class="header-title">Content Creation Assistant</div>
-<<<<<<< HEAD
         <div class="header-subtitle">Powered by CDC Stacks Integration</div>
-=======
->>>>>>> b7b3fb16
         <img src="/static/header.png" alt="Content Creation Assistant Header">
     </div>
     
     <div class="container">
         <div class="input-group">
+            <label for="topic">What would you like the Content Creator to do for you?</label>
             <label for="topic">What would you like the Content Creator to do for you?</label>
             <input type="text" id="topic" placeholder="Enter your topic or question...">
         </div>
